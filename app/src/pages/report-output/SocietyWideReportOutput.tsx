import { useMemo } from 'react';
import type { SocietyWideReportOutput as SocietyWideOutput } from '@/api/societyWideCalculation';
import { useCalculationStatus } from '@/hooks/useCalculationStatus';
import { useStartCalculationOnLoad } from '@/hooks/useStartCalculationOnLoad';
import type { CalcStartConfig } from '@/types/calculation';
<<<<<<< HEAD
import { ComparativeAnalysisPage } from './ComparativeAnalysisPage';
=======
import type { Geography } from '@/types/ingredients/Geography';
import type { Policy } from '@/types/ingredients/Policy';
import type { Report } from '@/types/ingredients/Report';
import type { Simulation } from '@/types/ingredients/Simulation';
import type { UserPolicy } from '@/types/ingredients/UserPolicy';
import type { UserSimulation } from '@/types/ingredients/UserSimulation';
import DynamicsSubPage from './DynamicsSubPage';
>>>>>>> 3a003ba1
import ErrorPage from './ErrorPage';
import LoadingPage from './LoadingPage';
import NotFoundSubPage from './NotFoundSubPage';
import OverviewSubPage from './OverviewSubPage';
import PolicySubPage from './PolicySubPage';
import PopulationSubPage from './PopulationSubPage';

interface SocietyWideReportOutputProps {
  reportId: string;
  subpage?: string;
  report?: Report;
  simulations?: Simulation[];
  userSimulations?: UserSimulation[];
  userPolicies?: UserPolicy[];
  policies?: Policy[];
  geographies?: Geography[];
}

interface Props {
  activeTab: string;
  activeView?: string;
}

/**
 * Society-wide report output page
 * Uses existing society-wide calculation infrastructure (unchanged)
 *
 * This is the same as the societyWide branch of ReportOutput.page.tsx,
 * just isolated into its own component for clarity.
 */
<<<<<<< HEAD
export function SocietyWideReportOutput({ activeTab, activeView }: Props) {
  const { reportId } = useParams<{ reportId: string }>();

  console.log('[SocietyWideReportOutput] Rendering with:', { activeTab, activeView });

  // Fetch report and simulations
  const {
    report,
    simulations,
    isLoading: dataLoading,
    error: dataError,
  } = useUserReportById(reportId!);

=======
export function SocietyWideReportOutput({
  reportId: _reportId,
  subpage = 'overview',
  report,
  simulations,
  userPolicies,
  policies,
  geographies,
}: SocietyWideReportOutputProps) {
>>>>>>> 3a003ba1
  // Get calculation status for report
  const calcStatus = useCalculationStatus(report?.id || '', 'report');

  // Build calculation config for auto-start
  const calcConfigs = useMemo(() => {
    if (!report || !simulations?.[0]) {
      return null;
    }

    const simulation1 = simulations[0];
    const simulation2 = simulations[1] || null;

    if (!report.id) {
      return null;
    }

    const geography = {
      id: `${report.countryId}-${simulation1.populationId}`,
      countryId: report.countryId,
      scope: 'national' as const,
      geographyId: simulation1.populationId || '',
    };

    return [
      {
        calcId: report.id,
        targetType: 'report' as const,
        countryId: report.countryId,
        simulations: {
          simulation1,
          simulation2,
        },
        populations: {
          household1: null,
          household2: null,
          geography1: geography,
          geography2: null,
        },
      } as CalcStartConfig,
    ];
  }, [report, simulations]);

  // Auto-start calculation if needed (direct URL loads)
  useStartCalculationOnLoad({
    enabled: !!report && !!calcConfigs,
    configs: calcConfigs || [],
    isComplete: calcStatus.isComplete,
  });

  // Show error if no report data
  if (!report) {
    return <ErrorPage error={new Error('Report not found')} />;
  }

  // Show loading if calculation status is still initializing
  if (calcStatus.isInitializing) {
    return <LoadingPage message="Loading calculation status..." />;
  }

  // Show loading page if calculation is still running
  if (calcStatus.isPending) {
    return (
      <LoadingPage message="Computing society-wide impacts..." progress={calcStatus.progress} />
    );
  }

  // Show error page if calculation failed
  if (calcStatus.isError) {
    const errorMessage = calcStatus.error?.message || 'Calculation failed';
    return <ErrorPage error={new Error(errorMessage)} />;
  }

  // Show results if complete
  if (calcStatus.isComplete && calcStatus.result) {
    const output = calcStatus.result as SocietyWideOutput;

<<<<<<< HEAD
    console.log(
      '[SocietyWideReportOutput] Rendering content for tab:',
      activeTab,
      'view:',
      activeView
    );

    // Render appropriate subpage based on activeTab
    // Using key prop to force re-render when tab changes
    switch (activeTab) {
      case 'overview':
        return <OverviewSubPage key={activeTab} output={output} outputType="societyWide" />;
      case 'comparative-analysis':
        return (
          <ComparativeAnalysisPage
            key={`${activeTab}-${activeView}`}
            output={output}
            view={activeView}
          />
        );
      default:
        return <NotFoundSubPage key={activeTab} />;
=======
    // Route to appropriate SubPage based on subpage param
    switch (subpage) {
      case 'overview':
        return <OverviewSubPage output={output} outputType="societyWide" />;

      case 'policy':
        return (
          <PolicySubPage policies={policies} userPolicies={userPolicies} reportType="economy" />
        );

      case 'population':
        return (
          <PopulationSubPage
            baselineSimulation={simulations?.[0]}
            reformSimulation={simulations?.[1]}
            geographies={geographies}
          />
        );

      case 'dynamics':
        return (
          <DynamicsSubPage policies={policies} userPolicies={userPolicies} reportType="economy" />
        );

      default:
        return <NotFoundSubPage />;
>>>>>>> 3a003ba1
    }
  }

  // No output yet
  return <NotFoundSubPage />;
}<|MERGE_RESOLUTION|>--- conflicted
+++ resolved
@@ -3,9 +3,6 @@
 import { useCalculationStatus } from '@/hooks/useCalculationStatus';
 import { useStartCalculationOnLoad } from '@/hooks/useStartCalculationOnLoad';
 import type { CalcStartConfig } from '@/types/calculation';
-<<<<<<< HEAD
-import { ComparativeAnalysisPage } from './ComparativeAnalysisPage';
-=======
 import type { Geography } from '@/types/ingredients/Geography';
 import type { Policy } from '@/types/ingredients/Policy';
 import type { Report } from '@/types/ingredients/Report';
@@ -13,7 +10,7 @@
 import type { UserPolicy } from '@/types/ingredients/UserPolicy';
 import type { UserSimulation } from '@/types/ingredients/UserSimulation';
 import DynamicsSubPage from './DynamicsSubPage';
->>>>>>> 3a003ba1
+import { ComparativeAnalysisPage } from './ComparativeAnalysisPage';
 import ErrorPage from './ErrorPage';
 import LoadingPage from './LoadingPage';
 import NotFoundSubPage from './NotFoundSubPage';
@@ -24,17 +21,13 @@
 interface SocietyWideReportOutputProps {
   reportId: string;
   subpage?: string;
+  activeView?: string;
   report?: Report;
   simulations?: Simulation[];
   userSimulations?: UserSimulation[];
   userPolicies?: UserPolicy[];
   policies?: Policy[];
   geographies?: Geography[];
-}
-
-interface Props {
-  activeTab: string;
-  activeView?: string;
 }
 
 /**
@@ -44,31 +37,16 @@
  * This is the same as the societyWide branch of ReportOutput.page.tsx,
  * just isolated into its own component for clarity.
  */
-<<<<<<< HEAD
-export function SocietyWideReportOutput({ activeTab, activeView }: Props) {
-  const { reportId } = useParams<{ reportId: string }>();
-
-  console.log('[SocietyWideReportOutput] Rendering with:', { activeTab, activeView });
-
-  // Fetch report and simulations
-  const {
-    report,
-    simulations,
-    isLoading: dataLoading,
-    error: dataError,
-  } = useUserReportById(reportId!);
-
-=======
 export function SocietyWideReportOutput({
   reportId: _reportId,
   subpage = 'overview',
+  activeView,
   report,
   simulations,
   userPolicies,
   policies,
   geographies,
 }: SocietyWideReportOutputProps) {
->>>>>>> 3a003ba1
   // Get calculation status for report
   const calcStatus = useCalculationStatus(report?.id || '', 'report');
 
@@ -145,30 +123,6 @@
   if (calcStatus.isComplete && calcStatus.result) {
     const output = calcStatus.result as SocietyWideOutput;
 
-<<<<<<< HEAD
-    console.log(
-      '[SocietyWideReportOutput] Rendering content for tab:',
-      activeTab,
-      'view:',
-      activeView
-    );
-
-    // Render appropriate subpage based on activeTab
-    // Using key prop to force re-render when tab changes
-    switch (activeTab) {
-      case 'overview':
-        return <OverviewSubPage key={activeTab} output={output} outputType="societyWide" />;
-      case 'comparative-analysis':
-        return (
-          <ComparativeAnalysisPage
-            key={`${activeTab}-${activeView}`}
-            output={output}
-            view={activeView}
-          />
-        );
-      default:
-        return <NotFoundSubPage key={activeTab} />;
-=======
     // Route to appropriate SubPage based on subpage param
     switch (subpage) {
       case 'overview':
@@ -192,10 +146,18 @@
         return (
           <DynamicsSubPage policies={policies} userPolicies={userPolicies} reportType="economy" />
         );
+      
+      case 'comparative-analysis':
+        return (
+          <ComparativeAnalysisPage
+            key={`${activeTab}-${activeView}`}
+            output={output}
+            view={activeView}
+          />
+        );
 
       default:
         return <NotFoundSubPage />;
->>>>>>> 3a003ba1
     }
   }
 
