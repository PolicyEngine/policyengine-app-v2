--- conflicted
+++ resolved
@@ -2,20 +2,12 @@
 import { useNavigate, useParams } from 'react-router-dom';
 import { Container, Stack, Text } from '@mantine/core';
 import { SocietyWideReportOutput as SocietyWideOutput } from '@/api/societyWideCalculation';
-<<<<<<< HEAD
 import { colors, spacing, typography } from '@/designTokens';
-import { useCurrentCountry } from '@/hooks/useCurrentCountry';
-=======
-import { spacing } from '@/designTokens';
->>>>>>> 3a003ba1
 import { useUserReportById } from '@/hooks/useUserReports';
 import { getComparativeAnalysisTree } from './report-output/comparativeAnalysisTree';
 import { HouseholdReportOutput } from './report-output/HouseholdReportOutput';
-<<<<<<< HEAD
+import ReportOutputLayout from './report-output/ReportOutputLayout';
 import { ReportSidebar } from './report-output/ReportSidebar';
-=======
-import ReportOutputLayout from './report-output/ReportOutputLayout';
->>>>>>> 3a003ba1
 import { SocietyWideReportOutput } from './report-output/SocietyWideReportOutput';
 
 /**
@@ -151,7 +143,6 @@
     );
   }
 
-<<<<<<< HEAD
   // Determine if sidebar should be shown
   const showSidebar = activeTab === 'comparative-analysis' && outputType === 'societyWide';
 
@@ -161,10 +152,16 @@
     navigate(`/${countryId}/report-output/${userReportId}/comparative-analysis/${viewName}`);
   };
 
-  // Render content based on active tab and output type
-=======
+  // Determine if sidebar should be shown
+  const showSidebar = activeTab === 'comparative-analysis' && outputType === 'societyWide';
+
+  // Handle sidebar navigation
+  const handleSidebarNavigate = (viewName: string) => {
+    // Build absolute path to ensure correct navigation
+    navigate(`/${countryId}/report-output/${userReportId}/comparative-analysis/${viewName}`);
+  };
+
   // Render content based on output type
->>>>>>> 3a003ba1
   const renderContent = () => {
     if (outputType === 'household') {
       return (
@@ -185,13 +182,11 @@
     }
 
     if (outputType === 'societyWide') {
-<<<<<<< HEAD
-      return <SocietyWideReportOutput activeTab={activeTab} activeView={activeView} />;
-=======
       return (
         <SocietyWideReportOutput
           reportId={userReportId}
           subpage={activeTab}
+          activeView={activeView}
           report={report}
           simulations={simulations}
           userSimulations={userSimulations}
@@ -200,144 +195,23 @@
           geographies={geographies}
         />
       );
->>>>>>> 3a003ba1
     }
 
     return <Text c="red">Unknown report type</Text>;
   };
 
   return (
-<<<<<<< HEAD
-    <Container size="xl" px={spacing.xl}>
-      <Stack gap={spacing.xl}>
-        {/* Back navigation */}
-        <Group gap={spacing.xs} align="center">
-          <IconChevronLeft size={20} color={colors.text.secondary} />
-          <Text size="md" c={colors.text.secondary}>
-            Reports
-          </Text>
-        </Group>
-
-        {/* Header Section */}
-        <Box>
-          {/* Title row with actions */}
-          <Group justify="space-between" align="flex-start" mb={spacing.xs}>
-            <Group gap={spacing.xs} align="center">
-              <Title
-                order={1}
-                variant="colored"
-                fw={typography.fontWeight.semibold}
-                fz={typography.fontSize['3xl']}
-              >
-                {userReport?.label || userReportId}
-              </Title>
-              <ActionIcon variant="subtle" color="gray" size="lg" aria-label="Edit report name">
-                <IconPencil size={18} />
-              </ActionIcon>
-            </Group>
-
-            <Group gap={spacing.sm}>
-              <Button
-                variant="filled"
-                leftSection={<IconRefresh size={18} />}
-                bg={colors.warning}
-                c={colors.black}
-                styles={{
-                  root: {
-                    '&:hover': {
-                      backgroundColor: colors.warning,
-                      filter: 'brightness(0.95)',
-                    },
-                  },
-                }}
-              >
-                Run Again
-              </Button>
-              <Button variant="default" leftSection={<IconShare size={18} />}>
-                Share
-              </Button>
-            </Group>
-          </Group>
-
-          {/* Timestamp and View All */}
-          <Group gap={spacing.xs} align="center">
-            <IconClock size={16} color={colors.text.secondary} />
-            <Text size="sm" c="dimmed">
-              {timestamp}
-            </Text>
-            <Anchor size="sm" underline="always" c={colors.blue[700]}>
-              View All
-            </Anchor>
-          </Group>
-        </Box>
-
-        {/* Navigation Tabs */}
-        <Box
-          style={{
-            borderTop: `1px solid ${colors.border.light}`,
-            paddingTop: spacing.md,
-          }}
-        >
-          <Box
-            style={{
-              display: 'flex',
-              position: 'relative',
-              borderBottom: `1px solid ${colors.border.light}`,
-            }}
-          >
-            {tabs.map((tab, index) => (
-              <Box
-                key={tab.value}
-                onClick={() => handleTabClick(tab.value)}
-                style={{
-                  paddingLeft: spacing.sm,
-                  paddingRight: spacing.sm,
-                  paddingBottom: spacing.xs,
-                  paddingTop: spacing.xs,
-                  cursor: 'pointer',
-                  transition: 'color 0.2s ease',
-                  display: 'flex',
-                  alignItems: 'center',
-                  gap: spacing.xs,
-                  position: 'relative',
-                  borderRight:
-                    index < tabs.length - 1 ? `1px solid ${colors.border.light}` : 'none',
-                  marginBottom: '-1px',
-                }}
-              >
-                <Text
-                  span
-                  variant="tab"
-                  style={{
-                    color: activeTab === tab.value ? colors.text.primary : colors.gray[700],
-                    fontWeight:
-                      activeTab === tab.value
-                        ? typography.fontWeight.medium
-                        : typography.fontWeight.normal,
-                  }}
-                >
-                  {tab.label}
-                </Text>
-                <IconStack2 size={14} color={colors.gray[500]} />
-                {activeTab === tab.value && (
-                  <Box
-                    style={{
-                      position: 'absolute',
-                      bottom: 0,
-                      left: 0,
-                      right: 0,
-                      height: '2px',
-                      backgroundColor: colors.primary[700],
-                    }}
-                  />
-                )}
-              </Box>
-            ))}
-          </Box>
-        </Box>
-
-        {/* Content Area with optional sidebar */}
-        {showSidebar ? (
+    <ReportOutputLayout
+      reportId={userReportId}
+      reportLabel={userReport?.label}
+      timestamp={timestamp}
+      tabs={tabs}
+      activeTab={activeTab}
+      onTabChange={handleTabClick}
+    >
+      {renderContent()}
+              {/* Content Area with optional sidebar */}
+              {showSidebar ? (
           <Group align="flex-start" gap={0}>
             <ReportSidebar
               tree={getComparativeAnalysisTree(countryId)}
@@ -349,20 +223,7 @@
         ) : (
           renderContent()
         )}
-      </Stack>
-    </Container>
-=======
-    <ReportOutputLayout
-      reportId={userReportId}
-      reportLabel={userReport?.label}
-      timestamp={timestamp}
-      tabs={tabs}
-      activeTab={activeTab}
-      onTabChange={handleTabClick}
-    >
-      {renderContent()}
     </ReportOutputLayout>
->>>>>>> 3a003ba1
   );
 }
 
@@ -386,19 +247,9 @@
 
   if (outputType === 'societyWide') {
     return [
-<<<<<<< HEAD
-      { value: 'overview', label: 'Overview' },
+      ...commonTabs,
       { value: 'comparative-analysis', label: 'Comparative Analysis' },
-      { value: 'baseline-results', label: 'Baseline Simulation Results' },
-      { value: 'reform-results', label: 'Reform Results' },
-      { value: 'dynamics', label: 'Dynamics' },
-      { value: 'parameters', label: 'Parameters' },
-      { value: 'population', label: 'Population' },
-=======
-      ...commonTabs,
-      // Add society-wide specific tabs here in the future
-      // e.g., { value: 'regional', label: 'Regional Breakdown' },
->>>>>>> 3a003ba1
+
     ];
   }
 
