/**
 * HouseholdBuilderFrame - Orchestrator for household creation flow
 *
 * Responsibilities:
 * - Redux integration (state management)
 * - API integration (household creation)
 * - Flow navigation
 * - Household structure management (HouseholdBuilder)
 *
 * Delegates UI rendering to HouseholdBuilderForm
 */

import { useEffect, useState } from 'react';
import { useDispatch, useSelector } from 'react-redux';
import { LoadingOverlay, Stack, Text } from '@mantine/core';
import { HouseholdAdapter } from '@/adapters/HouseholdAdapter';
import FlowView from '@/components/common/FlowView';
<<<<<<< HEAD
import HouseholdBuilderForm from '@/components/household/HouseholdBuilderForm';
import { CURRENT_YEAR } from '@/constants';
import { useCreateHousehold } from '@/hooks/useCreateHousehold';
import { useCurrentCountry } from '@/hooks/useCurrentCountry';
import { useIngredientReset } from '@/hooks/useIngredientReset';
import { getBasicInputFields, getTaxYears } from '@/libs/metadataUtils';
=======
import { useCreateHousehold } from '@/hooks/useCreateHousehold';
import { useCurrentCountry } from '@/hooks/useCurrentCountry';
import { useIngredientReset } from '@/hooks/useIngredientReset';
import { useReportYear } from '@/hooks/useReportYear';
import {
  getBasicInputFields,
  getFieldLabel,
  getFieldOptions,
  isDropdownField,
} from '@/libs/metadataUtils';
>>>>>>> c888aa63
import { selectActivePopulation, selectCurrentPosition } from '@/reducers/activeSelectors';
import {
  initializeHouseholdAtPosition,
  setHouseholdAtPosition,
  updatePopulationAtPosition,
  updatePopulationIdAtPosition,
} from '@/reducers/populationReducer';
import { RootState } from '@/store';
import { FlowComponentProps } from '@/types/flow';
import { Household } from '@/types/ingredients/Household';
import { HouseholdBuilder } from '@/utils/HouseholdBuilder';
import { HouseholdValidation } from '@/utils/HouseholdValidation';

export default function HouseholdBuilderFrame({
  onNavigate,
  onReturn,
  isInSubflow,
}: FlowComponentProps) {
  const dispatch = useDispatch();
  const currentPosition = useSelector((state: RootState) => selectCurrentPosition(state));
  const populationState = useSelector((state: RootState) => selectActivePopulation(state));
  const { createHousehold, isPending } = useCreateHousehold(populationState?.label || '');
  const { resetIngredient } = useIngredientReset();
  const countryId = useCurrentCountry();
  const reportYear = useReportYear();

  // Get metadata-driven options
  const basicInputFields = useSelector(getBasicInputFields);
  const variables = useSelector((state: RootState) => state.metadata.variables);

  const { loading, error } = useSelector((state: RootState) => state.metadata);

  // Error boundary: Show error if no report year available
  if (!reportYear) {
    return (
      <FlowView
        title="Create Household"
        content={
          <Stack align="center" gap="md" p="xl">
            <Text c="red" fw={600}>
              Configuration Error
            </Text>
            <Text c="dimmed" ta="center">
              No report year available. Please return to the report creation page and select a year
              before creating a household.
            </Text>
          </Stack>
        }
        buttonPreset="cancel-only"
        cancelAction={{
          onClick: onReturn,
        }}
      />
    );
  }

<<<<<<< HEAD
  // Get metadata-driven options
  const taxYears = useSelector(getTaxYears);
  const basicInputFields = useSelector(getBasicInputFields);
  const { loading, error } = useSelector((state: RootState) => state.metadata);
  const metadata = useSelector((state: RootState) => state.metadata);

  // Get all basic non-person fields (household, taxUnit, spmUnit, etc.)
  const basicNonPersonFields = [
    ...basicInputFields.household,
    ...basicInputFields.taxUnit,
    ...basicInputFields.spmUnit,
    ...basicInputFields.family,
    ...basicInputFields.maritalUnit,
  ];
=======
  // Initialize with empty household if none exists
  const [household, setLocalHousehold] = useState<Household>(() => {
    if (populationState?.household) {
      return populationState.household;
    }
    const builder = new HouseholdBuilder(countryId as any, reportYear);
    return builder.build();
  });

  // Helper to get default value for a variable from metadata
  const getVariableDefault = (variableName: string): any => {
    const snakeCaseName = variableName.replace(/([A-Z])/g, '_$1').toLowerCase();
    const variable = variables?.[snakeCaseName] || variables?.[variableName];
    return variable?.defaultValue ?? 0;
  };
>>>>>>> c888aa63

  // State for form controls
  const [maritalStatus, setMaritalStatus] = useState<'single' | 'married'>('single');
  const [numChildren, setNumChildren] = useState<number>(0);

  // Initialize with empty household if none exists
  const [household, setLocalHousehold] = useState<Household>(() => {
    if (populationState?.household) {
      return populationState.household;
    }
    const builder = new HouseholdBuilder(countryId as any, CURRENT_YEAR);
    return builder.build();
  });

  // Initialize household on mount if not exists
  useEffect(() => {
    if (!populationState?.household) {
      dispatch(
        initializeHouseholdAtPosition({
          position: currentPosition,
          countryId,
          year: reportYear,
        })
      );
    }
  }, [populationState?.household, countryId, dispatch, currentPosition, reportYear]);

  // Rebuild household structure when marital status or children count changes
  useEffect(() => {
    const builder = new HouseholdBuilder(countryId as any, reportYear);

    // Get current people to preserve their data
    const currentPeople = Object.keys(household.householdData.people);
    const hasYou = currentPeople.includes('you');
    const hasPartner = currentPeople.includes('your partner');

    // Add or update primary adult
    if (hasYou) {
      // Preserve existing data
      builder.loadHousehold(household);
    } else {
      // Add new "you" person
      builder.addAdult('you', 30, { employment_income: 0 });
    }

    // Handle spouse based on marital status
    if (maritalStatus === 'married') {
      if (!hasPartner) {
        builder.addAdult('your partner', 30, { employment_income: 0 });
      }
      builder.setMaritalStatus('you', 'your partner');
    } else if (hasPartner) {
      builder.removePerson('your partner');
    }

    // Handle children
<<<<<<< HEAD
    const children = currentPeople.filter((p) => p.includes('dependent'));
    const currentChildCount = children.length;

    if (numChildren !== currentChildCount) {
      // Remove all existing children
      children.forEach((child) => builder.removePerson(child));
=======
    const currentChildCount = HouseholdQueries.getChildCount(household, reportYear);
    if (numChildren !== currentChildCount) {
      // Remove all existing children
      const children = HouseholdQueries.getChildren(household, reportYear);
      children.forEach((child) => builder.removePerson(child.name));
>>>>>>> c888aa63

      // Add new children
      if (numChildren > 0) {
        const parentIds = maritalStatus === 'married' ? ['you', 'your partner'] : ['you'];
        const ordinals = ['first', 'second', 'third', 'fourth', 'fifth'];

        for (let i = 0; i < numChildren; i++) {
          const childName = `your ${ordinals[i] || `${i + 1}th`} dependent`;
          builder.addChild(childName, 10, parentIds, { employment_income: 0 });
        }
      }
    }

    // Add required group entities for US
    if (countryId === 'us') {
      const allPeople = ['you'];
      if (maritalStatus === 'married') {
        allPeople.push('your partner');
      }
      for (let i = 0; i < numChildren; i++) {
        const ordinals = ['first', 'second', 'third', 'fourth', 'fifth'];
        allPeople.push(`your ${ordinals[i] || `${i + 1}th`} dependent`);
      }

      allPeople.forEach((person) => {
        builder.assignToGroupEntity(person, 'households', 'your household');
        builder.assignToGroupEntity(person, 'families', 'your family');
        builder.assignToGroupEntity(person, 'taxUnits', 'your tax unit');
        builder.assignToGroupEntity(person, 'spmUnits', 'your household');
      });
    }

    setLocalHousehold(builder.build());
  }, [maritalStatus, numChildren, reportYear, countryId]);

<<<<<<< HEAD
  // Handle submit
=======
  // Handle adult field changes
  const handleAdultChange = (person: string, field: string, value: number | string) => {
    const numValue = typeof value === 'string' ? parseFloat(value) || 0 : value;
    const updatedHousehold = { ...household };

    if (!updatedHousehold.householdData.people[person]) {
      updatedHousehold.householdData.people[person] = {};
    }

    if (!updatedHousehold.householdData.people[person][field]) {
      updatedHousehold.householdData.people[person][field] = {};
    }

    updatedHousehold.householdData.people[person][field][reportYear] = numValue;
    setLocalHousehold(updatedHousehold);
  };

  // Handle child field changes
  const handleChildChange = (childKey: string, field: string, value: number | string) => {
    const numValue = typeof value === 'string' ? parseFloat(value) || 0 : value;
    const updatedHousehold = { ...household };

    if (!updatedHousehold.householdData.people[childKey]) {
      updatedHousehold.householdData.people[childKey] = {};
    }

    if (!updatedHousehold.householdData.people[childKey][field]) {
      updatedHousehold.householdData.people[childKey][field] = {};
    }

    updatedHousehold.householdData.people[childKey][field][reportYear] = numValue;
    setLocalHousehold(updatedHousehold);
  };

  // Handle group entity field changes
  const handleGroupEntityChange = (
    entityName: string,
    groupKey: string,
    field: string,
    value: string | null
  ) => {
    const updatedHousehold = { ...household };

    // Ensure entity exists
    if (!updatedHousehold.householdData[entityName]) {
      updatedHousehold.householdData[entityName] = {};
    }

    const entities = updatedHousehold.householdData[entityName] as Record<string, any>;

    // Ensure group exists
    if (!entities[groupKey]) {
      entities[groupKey] = { members: [] };
    }

    entities[groupKey][field] = { [reportYear]: value || '' };
    setLocalHousehold(updatedHousehold);
  };

  // Convenience function for household-level fields
  const handleHouseholdFieldChange = (field: string, value: string | null) => {
    handleGroupEntityChange('households', 'your household', field, value);
  };

  // Show error state if metadata failed to load
  if (error) {
    return (
      <FlowView
        title="Create Household"
        content={
          <Stack align="center" gap="md" p="xl">
            <Text c="red" fw={600}>
              Failed to Load Required Data
            </Text>
            <Text c="dimmed" ta="center">
              Unable to load household configuration data. Please refresh the page and try again.
            </Text>
          </Stack>
        }
        buttonPreset="cancel-only"
      />
    );
  }

  // Get field options for all household fields at once
  const fieldOptionsMap = useSelector((state: RootState) => {
    const options: Record<string, Array<{ value: string; label: string }>> = {};
    basicInputFields.household.forEach((field) => {
      if (isDropdownField(state, field)) {
        options[field] = getFieldOptions(state, field);
      }
    });
    return options;
  }, shallowEqual);

>>>>>>> c888aa63
  const handleSubmit = async () => {
    // Sync final household to Redux before submit
    dispatch(
      setHouseholdAtPosition({
        position: currentPosition,
        household,
      })
    );

    // Validate household
    const validation = HouseholdValidation.isReadyForSimulation(household, reportYear);
    if (!validation.isValid) {
      console.error('[HOUSEHOLD_API] ❌ Validation failed:', validation.errors);
      return;
    }

    console.log('[HOUSEHOLD_API] ✅ Validation passed');

    // Log the raw household data before conversion
    console.log('[HOUSEHOLD_API] 📦 Raw household data (before conversion):', {
      people: household.householdData.people,
      households: household.householdData.households,
      taxUnits: household.householdData.tax_units,
      spmUnits: household.householdData.spm_units,
      families: household.householdData.families,
      maritalUnits: household.householdData.marital_units,
    });

    // Convert to API format
    const payload = HouseholdAdapter.toCreationPayload(household.householdData, countryId);

    console.log('[HOUSEHOLD_API] 🚀 API Payload (to be sent):', JSON.stringify(payload, null, 2));

    try {
      const result = await createHousehold(payload);

      console.log('[HOUSEHOLD_API] ✅ Household created successfully');
      console.log('[HOUSEHOLD_API] 📥 API Response:', JSON.stringify(result, null, 2));
      console.log('[HOUSEHOLD_API] 🆔 Household ID:', result.result.household_id);

      const householdId = result.result.household_id;
      const label = populationState?.label || '';

      // Update population state with the created household ID
      dispatch(
        updatePopulationIdAtPosition({
          position: currentPosition,
          id: householdId,
        })
      );
      dispatch(
        updatePopulationAtPosition({
          position: currentPosition,
          updates: {
            label,
            isCreated: true,
          },
        })
      );

      // If standalone flow, reset
      if (!isInSubflow) {
        resetIngredient('population');
      }

      // Navigate
      if (onReturn) {
        onReturn();
      } else {
        onNavigate('next');
      }
    } catch (err) {
      console.error('[HOUSEHOLD_API] ❌ Failed to create household:', err);
      console.error('[HOUSEHOLD_API] 📦 Failed payload was:', JSON.stringify(payload, null, 2));
    }
<<<<<<< HEAD
=======

    return (
      <Stack gap="xs">
        <Text fw={500} size="sm" c="dimmed">
          Location & Geographic Information
        </Text>
        {basicInputFields.household.map((field) => {
          const fieldVariable = variables?.[field];
          const isDropdown = !!(
            fieldVariable &&
            fieldVariable.possibleValues &&
            Array.isArray(fieldVariable.possibleValues)
          );
          const fieldLabel = getFieldLabel(field);
          const fieldValue =
            household.householdData.households?.['your household']?.[field]?.[reportYear] || '';

          if (isDropdown) {
            const options = fieldOptionsMap[field] || [];
            return (
              <Select
                key={field}
                label={fieldLabel}
                value={fieldValue?.toString() || ''}
                onChange={(val) => handleHouseholdFieldChange(field, val)}
                data={options}
                placeholder={`Select ${fieldLabel}`}
                searchable
              />
            );
          }

          return (
            <TextInput
              key={field}
              label={fieldLabel}
              value={fieldValue?.toString() || ''}
              onChange={(e) => handleHouseholdFieldChange(field, e.currentTarget.value)}
              placeholder={`Enter ${fieldLabel}`}
            />
          );
        })}
      </Stack>
    );
>>>>>>> c888aa63
  };

  // Show error state if metadata failed to load
  if (error) {
    return (
<<<<<<< HEAD
      <FlowView
        title="Create Household"
        content={
          <Stack align="center" gap="md" p="xl">
            <Text c="red" fw={600}>
              Failed to Load Required Data
            </Text>
            <Text c="dimmed" ta="center">
              Unable to load household configuration data. Please refresh the page and try again.
            </Text>
          </Stack>
        }
        buttonPreset="cancel-only"
      />
=======
      <Stack gap="md">
        <Text fw={500} size="sm" c="dimmed">
          Adults
        </Text>

        {/* Primary adult */}
        <Group gap="xs">
          <Text size="sm" fw={500} style={{ flex: 0, minWidth: 100 }}>
            You
          </Text>
          <NumberInput
            value={
              HouseholdQueries.getPersonVariable(household, 'you', 'age', reportYear) ||
              getVariableDefault('age')
            }
            onChange={(val) => handleAdultChange('you', 'age', val || 0)}
            min={18}
            max={120}
            placeholder="Age"
            style={{ flex: 1 }}
            {...ageFormatting}
          />
          <NumberInput
            value={
              HouseholdQueries.getPersonVariable(
                household,
                'you',
                'employment_income',
                reportYear
              ) || 0
            }
            onChange={(val) => handleAdultChange('you', 'employment_income', val || 0)}
            min={0}
            placeholder="Employment Income"
            style={{ flex: 2 }}
            {...incomeFormatting}
          />
        </Group>

        {/* Spouse (if married) */}
        {maritalStatus === 'married' && (
          <Group gap="xs">
            <Text size="sm" fw={500} style={{ flex: 0, minWidth: 100 }}>
              Your Partner
            </Text>
            <NumberInput
              value={
                HouseholdQueries.getPersonVariable(household, 'your partner', 'age', reportYear) ||
                getVariableDefault('age')
              }
              onChange={(val) => handleAdultChange('your partner', 'age', val || 0)}
              min={18}
              max={120}
              placeholder="Age"
              style={{ flex: 1 }}
              {...ageFormatting}
            />
            <NumberInput
              value={
                HouseholdQueries.getPersonVariable(
                  household,
                  'your partner',
                  'employment_income',
                  reportYear
                ) || 0
              }
              onChange={(val) => handleAdultChange('your partner', 'employment_income', val || 0)}
              min={0}
              placeholder="Employment Income"
              style={{ flex: 2 }}
              {...incomeFormatting}
            />
          </Group>
        )}
      </Stack>
    );
  };

  // Render children section
  const renderChildren = () => {
    if (numChildren === 0) {
      return null;
    }

    // Get formatting for age and employment_income
    const ageVariable = variables?.age;
    const employmentIncomeVariable = variables?.employment_income;
    const ageFormatting = ageVariable
      ? getInputFormattingProps(ageVariable)
      : { thousandSeparator: ',' };
    const incomeFormatting = employmentIncomeVariable
      ? getInputFormattingProps(employmentIncomeVariable)
      : { thousandSeparator: ',' };

    const ordinals = ['first', 'second', 'third', 'fourth', 'fifth'];

    return (
      <Stack gap="md">
        <Text fw={500} size="sm" c="dimmed">
          Children
        </Text>

        {Array.from({ length: numChildren }, (_, index) => {
          const childKey = `your ${ordinals[index] || `${index + 1}th`} dependent`;
          return (
            <Group key={index} gap="xs">
              <Text size="sm" fw={500} style={{ flex: 0, minWidth: 100 }}>
                Child {index + 1}
              </Text>
              <NumberInput
                value={
                  HouseholdQueries.getPersonVariable(household, childKey, 'age', reportYear) || 10
                }
                onChange={(val) => handleChildChange(childKey, 'age', val || 0)}
                min={0}
                max={17}
                placeholder="Age"
                style={{ flex: 1 }}
                {...ageFormatting}
              />
              <NumberInput
                value={
                  HouseholdQueries.getPersonVariable(
                    household,
                    childKey,
                    'employment_income',
                    reportYear
                  ) || 0
                }
                onChange={(val) => handleChildChange(childKey, 'employment_income', val || 0)}
                min={0}
                placeholder="Employment Income"
                style={{ flex: 2 }}
                {...incomeFormatting}
              />
            </Group>
          );
        })}
      </Stack>
>>>>>>> c888aa63
    );
  }

  const validation = HouseholdValidation.isReadyForSimulation(household, reportYear);
  const canProceed = validation.isValid;

  const primaryAction = {
    label: 'Create household',
    onClick: handleSubmit,
    isLoading: isPending,
    isDisabled: !canProceed,
  };

  const content = (
    <Stack gap="lg" pos="relative">
      <LoadingOverlay visible={loading || isPending} />

<<<<<<< HEAD
      <HouseholdBuilderForm
        household={household}
        metadata={metadata}
        year={taxYear}
        taxYears={taxYears}
        maritalStatus={maritalStatus}
        numChildren={numChildren}
        basicPersonFields={basicInputFields.person}
        basicNonPersonFields={basicNonPersonFields}
        onChange={setLocalHousehold}
        onTaxYearChange={setTaxYear}
        onMaritalStatusChange={setMaritalStatus}
        onNumChildrenChange={setNumChildren}
        disabled={loading || isPending}
      />
=======
      {/* Core household configuration */}
      <Group grow>
        <Select
          label="Marital Status"
          value={maritalStatus}
          onChange={(val) => setMaritalStatus((val || 'single') as 'single' | 'married')}
          data={[
            { value: 'single', label: 'Single' },
            { value: 'married', label: 'Married' },
          ]}
        />

        <Select
          label="Number of Children"
          value={numChildren.toString()}
          onChange={(val) => setNumChildren(parseInt(val || '0', 10))}
          data={[
            { value: '0', label: '0' },
            { value: '1', label: '1' },
            { value: '2', label: '2' },
            { value: '3', label: '3' },
            { value: '4', label: '4' },
            { value: '5', label: '5' },
          ]}
        />
      </Group>

      {/* Household-level fields */}
      {renderHouseholdFields()}

      <Divider />

      {/* Adults section */}
      {renderAdults()}

      {numChildren > 0 && <Divider />}

      {/* Children section */}
      {renderChildren()}
>>>>>>> c888aa63
    </Stack>
  );

  return (
    <FlowView
      title="Build Your Household"
      content={content}
      primaryAction={primaryAction}
      cancelAction={{
        onClick: onReturn,
      }}
      buttonPreset="cancel-primary"
    />
  );
}<|MERGE_RESOLUTION|>--- conflicted
+++ resolved
@@ -15,25 +15,12 @@
 import { LoadingOverlay, Stack, Text } from '@mantine/core';
 import { HouseholdAdapter } from '@/adapters/HouseholdAdapter';
 import FlowView from '@/components/common/FlowView';
-<<<<<<< HEAD
 import HouseholdBuilderForm from '@/components/household/HouseholdBuilderForm';
-import { CURRENT_YEAR } from '@/constants';
-import { useCreateHousehold } from '@/hooks/useCreateHousehold';
-import { useCurrentCountry } from '@/hooks/useCurrentCountry';
-import { useIngredientReset } from '@/hooks/useIngredientReset';
-import { getBasicInputFields, getTaxYears } from '@/libs/metadataUtils';
-=======
 import { useCreateHousehold } from '@/hooks/useCreateHousehold';
 import { useCurrentCountry } from '@/hooks/useCurrentCountry';
 import { useIngredientReset } from '@/hooks/useIngredientReset';
 import { useReportYear } from '@/hooks/useReportYear';
-import {
-  getBasicInputFields,
-  getFieldLabel,
-  getFieldOptions,
-  isDropdownField,
-} from '@/libs/metadataUtils';
->>>>>>> c888aa63
+import { getBasicInputFields } from '@/libs/metadataUtils';
 import { selectActivePopulation, selectCurrentPosition } from '@/reducers/activeSelectors';
 import {
   initializeHouseholdAtPosition,
@@ -62,9 +49,21 @@
 
   // Get metadata-driven options
   const basicInputFields = useSelector(getBasicInputFields);
-  const variables = useSelector((state: RootState) => state.metadata.variables);
-
   const { loading, error } = useSelector((state: RootState) => state.metadata);
+  const metadata = useSelector((state: RootState) => state.metadata);
+
+  // Get all basic non-person fields (household, taxUnit, spmUnit, etc.)
+  const basicNonPersonFields = [
+    ...basicInputFields.household,
+    ...basicInputFields.taxUnit,
+    ...basicInputFields.spmUnit,
+    ...basicInputFields.family,
+    ...basicInputFields.maritalUnit,
+  ];
+
+  // State for form controls
+  const [maritalStatus, setMaritalStatus] = useState<'single' | 'married'>('single');
+  const [numChildren, setNumChildren] = useState<number>(0);
 
   // Error boundary: Show error if no report year available
   if (!reportYear) {
@@ -90,49 +89,12 @@
     );
   }
 
-<<<<<<< HEAD
-  // Get metadata-driven options
-  const taxYears = useSelector(getTaxYears);
-  const basicInputFields = useSelector(getBasicInputFields);
-  const { loading, error } = useSelector((state: RootState) => state.metadata);
-  const metadata = useSelector((state: RootState) => state.metadata);
-
-  // Get all basic non-person fields (household, taxUnit, spmUnit, etc.)
-  const basicNonPersonFields = [
-    ...basicInputFields.household,
-    ...basicInputFields.taxUnit,
-    ...basicInputFields.spmUnit,
-    ...basicInputFields.family,
-    ...basicInputFields.maritalUnit,
-  ];
-=======
   // Initialize with empty household if none exists
   const [household, setLocalHousehold] = useState<Household>(() => {
     if (populationState?.household) {
       return populationState.household;
     }
     const builder = new HouseholdBuilder(countryId as any, reportYear);
-    return builder.build();
-  });
-
-  // Helper to get default value for a variable from metadata
-  const getVariableDefault = (variableName: string): any => {
-    const snakeCaseName = variableName.replace(/([A-Z])/g, '_$1').toLowerCase();
-    const variable = variables?.[snakeCaseName] || variables?.[variableName];
-    return variable?.defaultValue ?? 0;
-  };
->>>>>>> c888aa63
-
-  // State for form controls
-  const [maritalStatus, setMaritalStatus] = useState<'single' | 'married'>('single');
-  const [numChildren, setNumChildren] = useState<number>(0);
-
-  // Initialize with empty household if none exists
-  const [household, setLocalHousehold] = useState<Household>(() => {
-    if (populationState?.household) {
-      return populationState.household;
-    }
-    const builder = new HouseholdBuilder(countryId as any, CURRENT_YEAR);
     return builder.build();
   });
 
@@ -178,20 +140,12 @@
     }
 
     // Handle children
-<<<<<<< HEAD
     const children = currentPeople.filter((p) => p.includes('dependent'));
     const currentChildCount = children.length;
 
     if (numChildren !== currentChildCount) {
       // Remove all existing children
       children.forEach((child) => builder.removePerson(child));
-=======
-    const currentChildCount = HouseholdQueries.getChildCount(household, reportYear);
-    if (numChildren !== currentChildCount) {
-      // Remove all existing children
-      const children = HouseholdQueries.getChildren(household, reportYear);
-      children.forEach((child) => builder.removePerson(child.name));
->>>>>>> c888aa63
 
       // Add new children
       if (numChildren > 0) {
@@ -227,71 +181,82 @@
     setLocalHousehold(builder.build());
   }, [maritalStatus, numChildren, reportYear, countryId]);
 
-<<<<<<< HEAD
   // Handle submit
-=======
-  // Handle adult field changes
-  const handleAdultChange = (person: string, field: string, value: number | string) => {
-    const numValue = typeof value === 'string' ? parseFloat(value) || 0 : value;
-    const updatedHousehold = { ...household };
-
-    if (!updatedHousehold.householdData.people[person]) {
-      updatedHousehold.householdData.people[person] = {};
-    }
-
-    if (!updatedHousehold.householdData.people[person][field]) {
-      updatedHousehold.householdData.people[person][field] = {};
-    }
-
-    updatedHousehold.householdData.people[person][field][reportYear] = numValue;
-    setLocalHousehold(updatedHousehold);
-  };
-
-  // Handle child field changes
-  const handleChildChange = (childKey: string, field: string, value: number | string) => {
-    const numValue = typeof value === 'string' ? parseFloat(value) || 0 : value;
-    const updatedHousehold = { ...household };
-
-    if (!updatedHousehold.householdData.people[childKey]) {
-      updatedHousehold.householdData.people[childKey] = {};
-    }
-
-    if (!updatedHousehold.householdData.people[childKey][field]) {
-      updatedHousehold.householdData.people[childKey][field] = {};
-    }
-
-    updatedHousehold.householdData.people[childKey][field][reportYear] = numValue;
-    setLocalHousehold(updatedHousehold);
-  };
-
-  // Handle group entity field changes
-  const handleGroupEntityChange = (
-    entityName: string,
-    groupKey: string,
-    field: string,
-    value: string | null
-  ) => {
-    const updatedHousehold = { ...household };
-
-    // Ensure entity exists
-    if (!updatedHousehold.householdData[entityName]) {
-      updatedHousehold.householdData[entityName] = {};
-    }
-
-    const entities = updatedHousehold.householdData[entityName] as Record<string, any>;
-
-    // Ensure group exists
-    if (!entities[groupKey]) {
-      entities[groupKey] = { members: [] };
-    }
-
-    entities[groupKey][field] = { [reportYear]: value || '' };
-    setLocalHousehold(updatedHousehold);
-  };
-
-  // Convenience function for household-level fields
-  const handleHouseholdFieldChange = (field: string, value: string | null) => {
-    handleGroupEntityChange('households', 'your household', field, value);
+  const handleSubmit = async () => {
+    // Sync final household to Redux before submit
+    dispatch(
+      setHouseholdAtPosition({
+        position: currentPosition,
+        household,
+      })
+    );
+
+    // Validate household
+    const validation = HouseholdValidation.isReadyForSimulation(household, reportYear);
+    if (!validation.isValid) {
+      console.error('[HOUSEHOLD_API] ❌ Validation failed:', validation.errors);
+      return;
+    }
+
+    console.log('[HOUSEHOLD_API] ✅ Validation passed');
+
+    // Log the raw household data before conversion
+    console.log('[HOUSEHOLD_API] 📦 Raw household data (before conversion):', {
+      people: household.householdData.people,
+      households: household.householdData.households,
+      taxUnits: household.householdData.tax_units,
+      spmUnits: household.householdData.spm_units,
+      families: household.householdData.families,
+      maritalUnits: household.householdData.marital_units,
+    });
+
+    // Convert to API format
+    const payload = HouseholdAdapter.toCreationPayload(household.householdData, countryId);
+
+    console.log('[HOUSEHOLD_API] 🚀 API Payload (to be sent):', JSON.stringify(payload, null, 2));
+
+    try {
+      const result = await createHousehold(payload);
+
+      console.log('[HOUSEHOLD_API] ✅ Household created successfully');
+      console.log('[HOUSEHOLD_API] 📥 API Response:', JSON.stringify(result, null, 2));
+      console.log('[HOUSEHOLD_API] 🆔 Household ID:', result.result.household_id);
+
+      const householdId = result.result.household_id;
+      const label = populationState?.label || '';
+
+      // Update population state with the created household ID
+      dispatch(
+        updatePopulationIdAtPosition({
+          position: currentPosition,
+          id: householdId,
+        })
+      );
+      dispatch(
+        updatePopulationAtPosition({
+          position: currentPosition,
+          updates: {
+            label,
+            isCreated: true,
+          },
+        })
+      );
+
+      // If standalone flow, reset
+      if (!isInSubflow) {
+        resetIngredient('population');
+      }
+
+      // Navigate
+      if (onReturn) {
+        onReturn();
+      } else {
+        onNavigate('next');
+      }
+    } catch (err) {
+      console.error('[HOUSEHOLD_API] ❌ Failed to create household:', err);
+      console.error('[HOUSEHOLD_API] 📦 Failed payload was:', JSON.stringify(payload, null, 2));
+    }
   };
 
   // Show error state if metadata failed to load
@@ -314,304 +279,6 @@
     );
   }
 
-  // Get field options for all household fields at once
-  const fieldOptionsMap = useSelector((state: RootState) => {
-    const options: Record<string, Array<{ value: string; label: string }>> = {};
-    basicInputFields.household.forEach((field) => {
-      if (isDropdownField(state, field)) {
-        options[field] = getFieldOptions(state, field);
-      }
-    });
-    return options;
-  }, shallowEqual);
-
->>>>>>> c888aa63
-  const handleSubmit = async () => {
-    // Sync final household to Redux before submit
-    dispatch(
-      setHouseholdAtPosition({
-        position: currentPosition,
-        household,
-      })
-    );
-
-    // Validate household
-    const validation = HouseholdValidation.isReadyForSimulation(household, reportYear);
-    if (!validation.isValid) {
-      console.error('[HOUSEHOLD_API] ❌ Validation failed:', validation.errors);
-      return;
-    }
-
-    console.log('[HOUSEHOLD_API] ✅ Validation passed');
-
-    // Log the raw household data before conversion
-    console.log('[HOUSEHOLD_API] 📦 Raw household data (before conversion):', {
-      people: household.householdData.people,
-      households: household.householdData.households,
-      taxUnits: household.householdData.tax_units,
-      spmUnits: household.householdData.spm_units,
-      families: household.householdData.families,
-      maritalUnits: household.householdData.marital_units,
-    });
-
-    // Convert to API format
-    const payload = HouseholdAdapter.toCreationPayload(household.householdData, countryId);
-
-    console.log('[HOUSEHOLD_API] 🚀 API Payload (to be sent):', JSON.stringify(payload, null, 2));
-
-    try {
-      const result = await createHousehold(payload);
-
-      console.log('[HOUSEHOLD_API] ✅ Household created successfully');
-      console.log('[HOUSEHOLD_API] 📥 API Response:', JSON.stringify(result, null, 2));
-      console.log('[HOUSEHOLD_API] 🆔 Household ID:', result.result.household_id);
-
-      const householdId = result.result.household_id;
-      const label = populationState?.label || '';
-
-      // Update population state with the created household ID
-      dispatch(
-        updatePopulationIdAtPosition({
-          position: currentPosition,
-          id: householdId,
-        })
-      );
-      dispatch(
-        updatePopulationAtPosition({
-          position: currentPosition,
-          updates: {
-            label,
-            isCreated: true,
-          },
-        })
-      );
-
-      // If standalone flow, reset
-      if (!isInSubflow) {
-        resetIngredient('population');
-      }
-
-      // Navigate
-      if (onReturn) {
-        onReturn();
-      } else {
-        onNavigate('next');
-      }
-    } catch (err) {
-      console.error('[HOUSEHOLD_API] ❌ Failed to create household:', err);
-      console.error('[HOUSEHOLD_API] 📦 Failed payload was:', JSON.stringify(payload, null, 2));
-    }
-<<<<<<< HEAD
-=======
-
-    return (
-      <Stack gap="xs">
-        <Text fw={500} size="sm" c="dimmed">
-          Location & Geographic Information
-        </Text>
-        {basicInputFields.household.map((field) => {
-          const fieldVariable = variables?.[field];
-          const isDropdown = !!(
-            fieldVariable &&
-            fieldVariable.possibleValues &&
-            Array.isArray(fieldVariable.possibleValues)
-          );
-          const fieldLabel = getFieldLabel(field);
-          const fieldValue =
-            household.householdData.households?.['your household']?.[field]?.[reportYear] || '';
-
-          if (isDropdown) {
-            const options = fieldOptionsMap[field] || [];
-            return (
-              <Select
-                key={field}
-                label={fieldLabel}
-                value={fieldValue?.toString() || ''}
-                onChange={(val) => handleHouseholdFieldChange(field, val)}
-                data={options}
-                placeholder={`Select ${fieldLabel}`}
-                searchable
-              />
-            );
-          }
-
-          return (
-            <TextInput
-              key={field}
-              label={fieldLabel}
-              value={fieldValue?.toString() || ''}
-              onChange={(e) => handleHouseholdFieldChange(field, e.currentTarget.value)}
-              placeholder={`Enter ${fieldLabel}`}
-            />
-          );
-        })}
-      </Stack>
-    );
->>>>>>> c888aa63
-  };
-
-  // Show error state if metadata failed to load
-  if (error) {
-    return (
-<<<<<<< HEAD
-      <FlowView
-        title="Create Household"
-        content={
-          <Stack align="center" gap="md" p="xl">
-            <Text c="red" fw={600}>
-              Failed to Load Required Data
-            </Text>
-            <Text c="dimmed" ta="center">
-              Unable to load household configuration data. Please refresh the page and try again.
-            </Text>
-          </Stack>
-        }
-        buttonPreset="cancel-only"
-      />
-=======
-      <Stack gap="md">
-        <Text fw={500} size="sm" c="dimmed">
-          Adults
-        </Text>
-
-        {/* Primary adult */}
-        <Group gap="xs">
-          <Text size="sm" fw={500} style={{ flex: 0, minWidth: 100 }}>
-            You
-          </Text>
-          <NumberInput
-            value={
-              HouseholdQueries.getPersonVariable(household, 'you', 'age', reportYear) ||
-              getVariableDefault('age')
-            }
-            onChange={(val) => handleAdultChange('you', 'age', val || 0)}
-            min={18}
-            max={120}
-            placeholder="Age"
-            style={{ flex: 1 }}
-            {...ageFormatting}
-          />
-          <NumberInput
-            value={
-              HouseholdQueries.getPersonVariable(
-                household,
-                'you',
-                'employment_income',
-                reportYear
-              ) || 0
-            }
-            onChange={(val) => handleAdultChange('you', 'employment_income', val || 0)}
-            min={0}
-            placeholder="Employment Income"
-            style={{ flex: 2 }}
-            {...incomeFormatting}
-          />
-        </Group>
-
-        {/* Spouse (if married) */}
-        {maritalStatus === 'married' && (
-          <Group gap="xs">
-            <Text size="sm" fw={500} style={{ flex: 0, minWidth: 100 }}>
-              Your Partner
-            </Text>
-            <NumberInput
-              value={
-                HouseholdQueries.getPersonVariable(household, 'your partner', 'age', reportYear) ||
-                getVariableDefault('age')
-              }
-              onChange={(val) => handleAdultChange('your partner', 'age', val || 0)}
-              min={18}
-              max={120}
-              placeholder="Age"
-              style={{ flex: 1 }}
-              {...ageFormatting}
-            />
-            <NumberInput
-              value={
-                HouseholdQueries.getPersonVariable(
-                  household,
-                  'your partner',
-                  'employment_income',
-                  reportYear
-                ) || 0
-              }
-              onChange={(val) => handleAdultChange('your partner', 'employment_income', val || 0)}
-              min={0}
-              placeholder="Employment Income"
-              style={{ flex: 2 }}
-              {...incomeFormatting}
-            />
-          </Group>
-        )}
-      </Stack>
-    );
-  };
-
-  // Render children section
-  const renderChildren = () => {
-    if (numChildren === 0) {
-      return null;
-    }
-
-    // Get formatting for age and employment_income
-    const ageVariable = variables?.age;
-    const employmentIncomeVariable = variables?.employment_income;
-    const ageFormatting = ageVariable
-      ? getInputFormattingProps(ageVariable)
-      : { thousandSeparator: ',' };
-    const incomeFormatting = employmentIncomeVariable
-      ? getInputFormattingProps(employmentIncomeVariable)
-      : { thousandSeparator: ',' };
-
-    const ordinals = ['first', 'second', 'third', 'fourth', 'fifth'];
-
-    return (
-      <Stack gap="md">
-        <Text fw={500} size="sm" c="dimmed">
-          Children
-        </Text>
-
-        {Array.from({ length: numChildren }, (_, index) => {
-          const childKey = `your ${ordinals[index] || `${index + 1}th`} dependent`;
-          return (
-            <Group key={index} gap="xs">
-              <Text size="sm" fw={500} style={{ flex: 0, minWidth: 100 }}>
-                Child {index + 1}
-              </Text>
-              <NumberInput
-                value={
-                  HouseholdQueries.getPersonVariable(household, childKey, 'age', reportYear) || 10
-                }
-                onChange={(val) => handleChildChange(childKey, 'age', val || 0)}
-                min={0}
-                max={17}
-                placeholder="Age"
-                style={{ flex: 1 }}
-                {...ageFormatting}
-              />
-              <NumberInput
-                value={
-                  HouseholdQueries.getPersonVariable(
-                    household,
-                    childKey,
-                    'employment_income',
-                    reportYear
-                  ) || 0
-                }
-                onChange={(val) => handleChildChange(childKey, 'employment_income', val || 0)}
-                min={0}
-                placeholder="Employment Income"
-                style={{ flex: 2 }}
-                {...incomeFormatting}
-              />
-            </Group>
-          );
-        })}
-      </Stack>
->>>>>>> c888aa63
-    );
-  }
-
   const validation = HouseholdValidation.isReadyForSimulation(household, reportYear);
   const canProceed = validation.isValid;
 
@@ -626,63 +293,19 @@
     <Stack gap="lg" pos="relative">
       <LoadingOverlay visible={loading || isPending} />
 
-<<<<<<< HEAD
       <HouseholdBuilderForm
         household={household}
         metadata={metadata}
-        year={taxYear}
-        taxYears={taxYears}
+        year={reportYear}
         maritalStatus={maritalStatus}
         numChildren={numChildren}
         basicPersonFields={basicInputFields.person}
         basicNonPersonFields={basicNonPersonFields}
         onChange={setLocalHousehold}
-        onTaxYearChange={setTaxYear}
         onMaritalStatusChange={setMaritalStatus}
         onNumChildrenChange={setNumChildren}
         disabled={loading || isPending}
       />
-=======
-      {/* Core household configuration */}
-      <Group grow>
-        <Select
-          label="Marital Status"
-          value={maritalStatus}
-          onChange={(val) => setMaritalStatus((val || 'single') as 'single' | 'married')}
-          data={[
-            { value: 'single', label: 'Single' },
-            { value: 'married', label: 'Married' },
-          ]}
-        />
-
-        <Select
-          label="Number of Children"
-          value={numChildren.toString()}
-          onChange={(val) => setNumChildren(parseInt(val || '0', 10))}
-          data={[
-            { value: '0', label: '0' },
-            { value: '1', label: '1' },
-            { value: '2', label: '2' },
-            { value: '3', label: '3' },
-            { value: '4', label: '4' },
-            { value: '5', label: '5' },
-          ]}
-        />
-      </Group>
-
-      {/* Household-level fields */}
-      {renderHouseholdFields()}
-
-      <Divider />
-
-      {/* Adults section */}
-      {renderAdults()}
-
-      {numChildren > 0 && <Divider />}
-
-      {/* Children section */}
-      {renderChildren()}
->>>>>>> c888aa63
     </Stack>
   );
 
