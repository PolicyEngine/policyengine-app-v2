--- conflicted
+++ resolved
@@ -1,6 +1,23 @@
 [
   {
-<<<<<<< HEAD
+    "title": "Supporting Better Government Lab research on benefit takeup",
+    "description": "PolicyEngine provides technical guidance and modeling expertise for research on benefit program takeup.",
+    "date": "2026-01-15 12:00:00",
+    "tags": ["us", "org"],
+    "filename": "policyengine-better-government-lab-collaboration.md",
+    "image": "policyengine-better-government-lab-collaboration.png",
+    "authors": ["max-ghenis"]
+  },
+  {
+    "title": "Supporting a University of Southern California study on marginal tax rates",
+    "description": "PolicyEngine supports Matt Unrath's research analyzing effective marginal and average tax rates using our open-source microsimulation platform.",
+    "date": "2026-01-15 12:00:00",
+    "tags": ["us", "org"],
+    "filename": "policyengine-usc-collaboration.md",
+    "image": "policyengine-usc-collaboration.png",
+    "authors": ["max-ghenis"]
+  },
+  {
     "title": "Illinois Benefit Hub launches with PolicyEngine-powered eligibility screening",
     "description": "New benefits screening platform helps Illinois residents identify public assistance programs they may qualify for using PolicyEngine's open-source API.",
     "date": "2025-12-31 14:00:00",
@@ -16,23 +33,6 @@
     "tags": ["us", "org", "featured"],
     "filename": "pritzker-childrens-initiative-grant.md",
     "image": "pritzker-childrens-initiative-grant.png",
-=======
-    "title": "Supporting Better Government Lab research on benefit takeup",
-    "description": "PolicyEngine provides technical guidance and modeling expertise for research on benefit program takeup.",
-    "date": "2026-01-15 12:00:00",
-    "tags": ["us", "org"],
-    "filename": "policyengine-better-government-lab-collaboration.md",
-    "image": "policyengine-better-government-lab-collaboration.png",
-    "authors": ["max-ghenis"]
-  },
-  {
-    "title": "Supporting a University of Southern California study on marginal tax rates",
-    "description": "PolicyEngine supports Matt Unrath's research analyzing effective marginal and average tax rates using our open-source microsimulation platform.",
-    "date": "2026-01-15 12:00:00",
-    "tags": ["us", "org"],
-    "filename": "policyengine-usc-collaboration.md",
-    "image": "policyengine-usc-collaboration.png",
->>>>>>> 58ec9316
     "authors": ["max-ghenis"]
   },
   {
