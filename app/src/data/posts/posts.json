--- conflicted
+++ resolved
@@ -1,6 +1,5 @@
 [
   {
-<<<<<<< HEAD
     "title": "Analyzing the Bipartisan Health Insurance Affordability Act",
     "description": "The bipartisan bill would extend ACA premium tax credits to 700% FPL with a modified contribution schedule. We analyze impacts on representative households.",
     "date": "2025-12-09",
@@ -20,40 +19,6 @@
     "title": "Analysing alternative income tax and National Insurance reform options for the UK",
     "description": "PolicyEngine analysis of alternative tax reform options: raising basic and higher income tax rates, cutting NI, and extending the threshold freeze.",
     "date": "2025-11-20 11:00:00",
-=======
-    "title": "Combined impacts of Autumn Budget 2025 reforms",
-    "description": "Nine tax and benefit measures shift from costing £6.6bn in 2026-27 to raising £12.4bn by 2030-31, reducing inequality and child poverty while increasing taxes on higher earners.",
-    "date": "2025-12-09 12:00:00",
-    "tags": ["uk", "autumn-budget", "policy", "featured"],
-    "authors": ["vahid-ahmadi"],
-    "filename": "uk-combined-reforms-autumn-budget-2025.md",
-    "image": "Autumn-2025-Budget-combined.jpg",
-    "imageCredit": "gov.uk",
-    "hideHeaderImage": false
-  },
-  {
-    "title": "GiveCalc UK: Calculate your Gift Aid tax relief",
-    "description": "A free calculator that shows how Gift Aid affects your taxes, including higher rate relief and Scottish income tax rates.",
-    "date": "2025-12-02 12:00:00",
-    "tags": ["uk", "giving"],
-    "authors": ["max-ghenis"],
-    "filename": "uk-giving-tuesday-2025.md",
-    "image": "us-giving-tuesday-2025/cover.png"
-  },
-  {
-    "title": "GiveCalc US: Calculate your charitable giving tax savings",
-    "description": "Calculate how charitable donations affect your federal and state taxes with our rebuilt, standalone web application.",
-    "date": "2025-12-02",
-    "tags": ["us", "featured", "giving"],
-    "authors": ["max-ghenis"],
-    "filename": "us-giving-tuesday-2025.md",
-    "image": "us-giving-tuesday-2025/cover.png"
-  },
-  {
-    "title": "How a £2,000 salary sacrifice cap would affect workers",
-    "description": "Capping salary sacrifice pension contributions at £2,000 would raise £3.3-7.6 billion in 2029-30 depending on behavioural responses, with impacts concentrated on higher earners.",
-    "date": "2025-11-27",
->>>>>>> 388933bf
     "tags": [
       "uk",
       "policy"
