--- conflicted
+++ resolved
@@ -67,49 +67,19 @@
     mockUseStartCalculationOnLoad.mockReturnValue(undefined);
   });
 
-<<<<<<< HEAD
-  test('given loading state then shows loading message', () => {
-    // Given
-    mockUseUserReportById.mockReturnValue({
-      report: undefined,
-      simulations: undefined,
-      isLoading: true,
-      error: null,
-    });
-    mockUseCalculationStatus.mockReturnValue({
-      status: 'initializing',
-      isInitializing: true,
-      isPending: false,
-      isComplete: false,
-      isError: false,
-    });
-
-    // When
-    render(<SocietyWideReportOutput activeTab="overview" />);
-
-    // Then
-    expect(screen.getByText('Loading report...')).toBeInTheDocument();
-  });
-
-  test('given error loading report then shows error message', () => {
-=======
   test('given no report then shows error message', () => {
->>>>>>> 3a003ba1
     // Given
     mockUseCalculationStatus.mockReturnValue(MOCK_CALC_STATUS_IDLE);
 
     // When
-<<<<<<< HEAD
-    render(<SocietyWideReportOutput activeTab="overview" />);
-=======
     render(
       <SocietyWideReportOutput
         reportId="test-report-123"
         report={undefined}
         simulations={[MOCK_SIMULATION_BASELINE]}
-      />
-    );
->>>>>>> 3a003ba1
+        activeTab="overview"
+      />
+    );
 
     // Then
     expect(screen.getByTestId('error-page')).toBeInTheDocument();
@@ -121,17 +91,13 @@
     mockUseCalculationStatus.mockReturnValue(MOCK_CALC_STATUS_INITIALIZING);
 
     // When
-<<<<<<< HEAD
-    render(<SocietyWideReportOutput activeTab="overview" />);
-=======
-    render(
-      <SocietyWideReportOutput
-        reportId="test-report-123"
-        report={MOCK_REPORT}
-        simulations={[MOCK_SIMULATION_BASELINE]}
-      />
-    );
->>>>>>> 3a003ba1
+    render(
+      <SocietyWideReportOutput
+        reportId="test-report-123"
+        report={MOCK_REPORT}
+        simulations={[MOCK_SIMULATION_BASELINE]}
+      />
+    );
 
     // Then
     expect(screen.getByTestId('loading-page')).toBeInTheDocument();
@@ -143,17 +109,13 @@
     mockUseCalculationStatus.mockReturnValue(MOCK_CALC_STATUS_PENDING);
 
     // When
-<<<<<<< HEAD
-    render(<SocietyWideReportOutput activeTab="overview" />);
-=======
-    render(
-      <SocietyWideReportOutput
-        reportId="test-report-123"
-        report={MOCK_REPORT}
-        simulations={[MOCK_SIMULATION_BASELINE]}
-      />
-    );
->>>>>>> 3a003ba1
+    render(
+      <SocietyWideReportOutput
+        reportId="test-report-123"
+        report={MOCK_REPORT}
+        simulations={[MOCK_SIMULATION_BASELINE]}
+      />
+    );
 
     // Then
     expect(screen.getByTestId('loading-page')).toBeInTheDocument();
@@ -165,17 +127,13 @@
     mockUseCalculationStatus.mockReturnValue(MOCK_CALC_STATUS_ERROR);
 
     // When
-<<<<<<< HEAD
-    render(<SocietyWideReportOutput activeTab="overview" />);
-=======
-    render(
-      <SocietyWideReportOutput
-        reportId="test-report-123"
-        report={MOCK_REPORT}
-        simulations={[MOCK_SIMULATION_BASELINE]}
-      />
-    );
->>>>>>> 3a003ba1
+    render(
+      <SocietyWideReportOutput
+        reportId="test-report-123"
+        report={MOCK_REPORT}
+        simulations={[MOCK_SIMULATION_BASELINE]}
+      />
+    );
 
     // Then
     expect(screen.getByTestId('error-page')).toBeInTheDocument();
@@ -187,9 +145,6 @@
     mockUseCalculationStatus.mockReturnValue(MOCK_CALC_STATUS_COMPLETE);
 
     // When
-<<<<<<< HEAD
-    render(<SocietyWideReportOutput activeTab="overview" />);
-=======
     render(
       <SocietyWideReportOutput
         reportId="test-report-123"
@@ -201,7 +156,6 @@
         geographies={[MOCK_GEOGRAPHY]}
       />
     );
->>>>>>> 3a003ba1
 
     // Then
     expect(screen.getByTestId('overview-page')).toBeInTheDocument();
@@ -213,17 +167,13 @@
     mockUseCalculationStatus.mockReturnValue(MOCK_CALC_STATUS_IDLE);
 
     // When
-<<<<<<< HEAD
-    render(<SocietyWideReportOutput activeTab="overview" />);
-=======
-    render(
-      <SocietyWideReportOutput
-        reportId="test-report-123"
-        report={MOCK_REPORT}
-        simulations={[MOCK_SIMULATION_BASELINE]}
-      />
-    );
->>>>>>> 3a003ba1
+    render(
+      <SocietyWideReportOutput
+        reportId="test-report-123"
+        report={MOCK_REPORT}
+        simulations={[MOCK_SIMULATION_BASELINE]}
+      />
+    );
 
     // Then
     expect(screen.getByTestId('not-found-page')).toBeInTheDocument();
@@ -235,17 +185,13 @@
     mockUseCalculationStatus.mockReturnValue(MOCK_CALC_STATUS_IDLE);
 
     // When
-<<<<<<< HEAD
-    render(<SocietyWideReportOutput activeTab="overview" />);
-=======
-    render(
-      <SocietyWideReportOutput
-        reportId="test-report-123"
-        report={MOCK_REPORT}
-        simulations={[MOCK_SIMULATION_BASELINE]}
-      />
-    );
->>>>>>> 3a003ba1
+    render(
+      <SocietyWideReportOutput
+        reportId="test-report-123"
+        report={MOCK_REPORT}
+        simulations={[MOCK_SIMULATION_BASELINE]}
+      />
+    );
 
     // Then
     expect(mockUseStartCalculationOnLoad).toHaveBeenCalledWith(
