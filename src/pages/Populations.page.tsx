import { useState } from 'react';
import { useDispatch } from 'react-redux';
<<<<<<< HEAD
import { Space, Stack } from '@mantine/core';
=======
import { BulletsValue, ColumnConfig, IngredientRecord, TextValue } from '@/components/columns';
>>>>>>> c6e8c863
import IngredientReadView from '@/components/IngredientReadView';
import { PopulationCreationFlow } from '@/flows/populationCreationFlow';
import { useGeographicAssociationsByUser } from '@/hooks/useUserGeographic';
import { useUserHouseholds } from '@/hooks/useUserHousehold';
import { setFlow } from '@/reducers/flowReducer';

export default function PopulationsPage() {
  const userId = 'anonymous'; // TODO: Replace with actual user ID retrieval logic
  // TODO: Session storage hard-fixes "anonymous" as user ID; this should really just be anything

  // Fetch household associations
  const {
    data: householdData,
    isLoading: isHouseholdLoading,
    isError: isHouseholdError,
    error: householdError,
  } = useUserHouseholds(userId);

  // Fetch geographic associations
  const {
    data: geographicData,
    isLoading: isGeographicLoading,
    isError: isGeographicError,
    error: geographicError,
  } = useGeographicAssociationsByUser(userId);

  const dispatch = useDispatch();

  const [searchValue, setSearchValue] = useState('');
  const [selectedIds, setSelectedIds] = useState<string[]>([]);

  const handleBuildPopulation = () => {
    dispatch(setFlow(PopulationCreationFlow));
  };

<<<<<<< HEAD
  // Household table configuration
  const householdColumns = [
    { key: 'id', header: 'ID' } as const,
    { key: 'label', header: 'Label' } as const,
    { key: 'country_id', header: 'Country' } as const,
    { key: 'api_version', header: 'API Version' } as const,
  ];

  const householdTableData =
    householdData?.map((item) => ({
      id: item.association.householdId,
      label: item.household?.label || 'Unknown',
      country_id: item.household?.country_id || 'Unknown',
      api_version: item.household?.api_version || 'Unknown',
    })) || [];
=======
  const handleMoreFilters = () => {
    // TODO: Implement more filters modal/dropdown
    console.log('More filters clicked');
  };

  const handleMenuAction = (action: string, recordId: string) => {
    switch (action) {
      case 'view-population':
        // TODO: Implement view population functionality
        console.log('View details:', recordId);
        break;
      case 'bookmark':
        // TODO: Implement bookmark functionality
        console.log('Bookmark population:', recordId);
        break;
      case 'edit':
        // TODO: Implement edit functionality
        console.log('Edit population:', recordId);
        break;
      case 'share':
        // TODO: Implement share functionality
        console.log('Share population:', recordId);
        break;
      case 'delete':
        // TODO: Implement delete functionality
        console.log('Delete population:', recordId);
        break;
      default:
        console.error('Unknown action:', action);
    }
  };

  const handleSelectionChange = (recordId: string, selected: boolean) => {
    setSelectedIds((prev) =>
      selected ? [...prev, recordId] : prev.filter((id) => id !== recordId)
    );
  };

  const isSelected = (recordId: string) => selectedIds.includes(recordId);

  // TODO: Refactor this func to accurately determine scope, depending on schema changes
  // Helper function to determine if a household has geographic scope or household configuration
  const getDetailsType = (/*geography: any*/): 'geographic' | 'household' => {
    // To implement: check if household has state information (geographic scope)
    // Default to household configuration
    return 'household';
  };

  // To implement: Helper function to get geographic scope details
  const getGeographicDetails = (/*geography: any*/) => {
    // To implement: get geographic scope details
    return [];
  };

  // Helper function to get household configuration details
  // TODO: Improve this placeholder function
  const getHouseholdDetails = (household: any) => {
    const peopleCount = Object.keys(household?.household_json?.people || {}).length;
    const familiesCount = Object.keys(household?.household_json?.families || {}).length;
    return [
      { text: `${peopleCount} person${peopleCount !== 1 ? 's' : ''}`, badge: '' },
      { text: `${familiesCount} household${familiesCount !== 1 ? 's' : ''}`, badge: '' },
    ];
  };

  // Define column configurations for populations
  const populationColumns: ColumnConfig[] = [
    {
      key: 'populationName',
      header: 'Population name',
      type: 'text',
    },
    {
      key: 'dateCreated',
      header: 'Date created',
      type: 'text',
    },
    {
      key: 'details',
      header: 'Details',
      type: 'bullets',
      items: [
        {
          textKey: 'text',
          badgeKey: 'badge',
        },
      ],
    },
    {
      key: 'connections',
      header: 'Connections',
      type: 'bullets',
      items: [
        {
          textKey: 'text',
          badgeKey: 'badge',
        },
      ],
    },
    {
      key: 'actions',
      header: '',
      type: 'split-menu',
      actions: [
        { label: 'View details', action: 'view-population' },
        { label: 'Bookmark', action: 'bookmark' },
        { label: 'Edit', action: 'edit' },
        { label: 'Share', action: 'share' },
        { label: 'Delete', action: 'delete', color: 'red' },
      ],
      onAction: handleMenuAction,
    },
  ];

  // Transform the data to match the new structure
  const transformedData: IngredientRecord[] =
    data?.map((item) => {
      // TODO: Implement this
      const detailsType = getDetailsType(/*item.household*/);
      const detailsItems =
        detailsType === 'geographic'
          ? getGeographicDetails(/*item.household*/)
          : getHouseholdDetails(item.household);

      return {
        id: item.association.householdId,
        populationName: {
          text: item.household?.label || `Population #${item.association.householdId}`,
        } as TextValue,
        dateCreated: {
          text: 'Just now', // TODO: Format actual date from item data
        } as TextValue,
        details: {
          items: detailsItems,
        } as BulletsValue,
        connections: {
          items: [
            {
              text: 'Sample simulation',
              badge: '',
            },
            {
              text: 'Sample report',
              badge: '',
            },
          ],
        } as BulletsValue,
      };
    }) || [];
>>>>>>> c6e8c863

  // Geographic associations table configuration
  const geographicColumns = [
    { key: 'id', header: 'Association ID' } as const,
    { key: 'type', header: 'Type' } as const,
    { key: 'label', header: 'Geography' } as const,
    { key: 'country', header: 'Country' } as const,
    { key: 'region', header: 'Region' } as const,
    { key: 'createdAt', header: 'Created' } as const,
  ];

  const geographicTableData =
    geographicData?.map((association) => ({
      id: association.id,
      type: association.geographyType === 'national' ? 'National' : 'Subnational',
      label: association.label,
      country: association.countryCode.toUpperCase(),
      region: association.regionCode || '-',
      createdAt: new Date(association.createdAt).toLocaleDateString(),
    })) || [];

  return (
<<<<<<< HEAD
    <Stack>
      <IngredientReadView
        title="Households"
        onCreate={handleNavigateToCreate}
        isLoading={isHouseholdLoading}
        isError={isHouseholdError}
        error={householdError}
        data={householdTableData}
        columns={householdColumns}
      />

      <Space h="xl" />

      <IngredientReadView
        title="Geographic Associations"
        onCreate={handleNavigateToCreate}
        isLoading={isGeographicLoading}
        isError={isGeographicError}
        error={geographicError}
        data={geographicTableData}
        columns={geographicColumns}
      />
    </Stack>
=======
    <IngredientReadView
      ingredient="population"
      title="Your populations"
      subtitle="Create a population configuration or find and save existing populations to use in your simulation configurations."
      onBuild={handleBuildPopulation}
      isLoading={isLoading}
      isError={isError}
      error={error}
      data={transformedData}
      columns={populationColumns}
      searchValue={searchValue}
      onSearchChange={setSearchValue}
      onMoreFilters={handleMoreFilters}
      enableSelection
      isSelected={isSelected}
      onSelectionChange={handleSelectionChange}
    />
>>>>>>> c6e8c863
  );
}<|MERGE_RESOLUTION|>--- conflicted
+++ resolved
@@ -1,10 +1,6 @@
 import { useState } from 'react';
 import { useDispatch } from 'react-redux';
-<<<<<<< HEAD
-import { Space, Stack } from '@mantine/core';
-=======
 import { BulletsValue, ColumnConfig, IngredientRecord, TextValue } from '@/components/columns';
->>>>>>> c6e8c863
 import IngredientReadView from '@/components/IngredientReadView';
 import { PopulationCreationFlow } from '@/flows/populationCreationFlow';
 import { useGeographicAssociationsByUser } from '@/hooks/useUserGeographic';
@@ -36,27 +32,15 @@
   const [searchValue, setSearchValue] = useState('');
   const [selectedIds, setSelectedIds] = useState<string[]>([]);
 
+  // Combined loading and error states
+  const isLoading = isHouseholdLoading || isGeographicLoading;
+  const isError = isHouseholdError || isGeographicError;
+  const error = householdError || geographicError;
+
   const handleBuildPopulation = () => {
     dispatch(setFlow(PopulationCreationFlow));
   };
 
-<<<<<<< HEAD
-  // Household table configuration
-  const householdColumns = [
-    { key: 'id', header: 'ID' } as const,
-    { key: 'label', header: 'Label' } as const,
-    { key: 'country_id', header: 'Country' } as const,
-    { key: 'api_version', header: 'API Version' } as const,
-  ];
-
-  const householdTableData =
-    householdData?.map((item) => ({
-      id: item.association.householdId,
-      label: item.household?.label || 'Unknown',
-      country_id: item.household?.country_id || 'Unknown',
-      api_version: item.household?.api_version || 'Unknown',
-    })) || [];
-=======
   const handleMoreFilters = () => {
     // TODO: Implement more filters modal/dropdown
     console.log('More filters clicked');
@@ -97,18 +81,35 @@
 
   const isSelected = (recordId: string) => selectedIds.includes(recordId);
 
-  // TODO: Refactor this func to accurately determine scope, depending on schema changes
-  // Helper function to determine if a household has geographic scope or household configuration
-  const getDetailsType = (/*geography: any*/): 'geographic' | 'household' => {
-    // To implement: check if household has state information (geographic scope)
-    // Default to household configuration
-    return 'household';
-  };
-
-  // To implement: Helper function to get geographic scope details
-  const getGeographicDetails = (/*geography: any*/) => {
-    // To implement: get geographic scope details
-    return [];
+  // We have separate sources of data for household vs geographies. Can we remove this?
+  // // Helper function to determine if an item is geographic or household
+  // const getDetailsType = (item: any): 'geographic' | 'household' => {
+  //   // If item has geographyType, it's a geographic association
+  //   if (item.geographyType) {
+  //     return 'geographic';
+  //   }
+  //   // Otherwise it's a household
+  //   return 'household';
+  // };
+
+  // Helper function to get geographic scope details
+  const getGeographicDetails = (geography: any) => {
+    const details = [];
+
+    // Add geography type
+    const typeLabel = geography.geographyType === 'national' ? 'National' : 'Subnational';
+    details.push({ text: typeLabel, badge: '' });
+
+    // Add country
+    details.push({ text: geography.countryCode.toUpperCase(), badge: '' });
+
+    // Add region if subnational
+    if (geography.geographyType === 'subnational' && geography.regionCode) {
+      const regionTypeLabel = geography.regionType === 'state' ? 'State' : 'Constituency';
+      details.push({ text: `${regionTypeLabel}: ${geography.regionCode}`, badge: '' });
+    }
+
+    return details;
   };
 
   // Helper function to get household configuration details
@@ -171,18 +172,13 @@
     },
   ];
 
-  // Transform the data to match the new structure
-  const transformedData: IngredientRecord[] =
-    data?.map((item) => {
-      // TODO: Implement this
-      const detailsType = getDetailsType(/*item.household*/);
-      const detailsItems =
-        detailsType === 'geographic'
-          ? getGeographicDetails(/*item.household*/)
-          : getHouseholdDetails(item.household);
+  // Transform household data
+  const householdRecords: IngredientRecord[] =
+    householdData?.map((item) => {
+      const detailsItems = getHouseholdDetails(item.household);
 
       return {
-        id: item.association.householdId,
+        id: `household-${item.association.householdId}`,
         populationName: {
           text: item.household?.label || `Population #${item.association.householdId}`,
         } as TextValue,
@@ -206,54 +202,38 @@
         } as BulletsValue,
       };
     }) || [];
->>>>>>> c6e8c863
-
-  // Geographic associations table configuration
-  const geographicColumns = [
-    { key: 'id', header: 'Association ID' } as const,
-    { key: 'type', header: 'Type' } as const,
-    { key: 'label', header: 'Geography' } as const,
-    { key: 'country', header: 'Country' } as const,
-    { key: 'region', header: 'Region' } as const,
-    { key: 'createdAt', header: 'Created' } as const,
-  ];
-
-  const geographicTableData =
-    geographicData?.map((association) => ({
-      id: association.id,
-      type: association.geographyType === 'national' ? 'National' : 'Subnational',
-      label: association.label,
-      country: association.countryCode.toUpperCase(),
-      region: association.regionCode || '-',
-      createdAt: new Date(association.createdAt).toLocaleDateString(),
-    })) || [];
+
+  // Transform geographic data
+  const geographicRecords: IngredientRecord[] =
+    geographicData?.map((association) => {
+      const detailsItems = getGeographicDetails(association);
+
+      return {
+        id: `geographic-${association.id}`,
+        populationName: {
+          text: association.label,
+        } as TextValue,
+        dateCreated: {
+          text: new Date(association.createdAt).toLocaleDateString(),
+        } as TextValue,
+        details: {
+          items: detailsItems,
+        } as BulletsValue,
+        connections: {
+          items: [
+            {
+              text: 'Available for simulations',
+              badge: '',
+            },
+          ],
+        } as BulletsValue,
+      };
+    }) || [];
+
+  // Combine both data sources
+  const transformedData: IngredientRecord[] = [...householdRecords, ...geographicRecords];
 
   return (
-<<<<<<< HEAD
-    <Stack>
-      <IngredientReadView
-        title="Households"
-        onCreate={handleNavigateToCreate}
-        isLoading={isHouseholdLoading}
-        isError={isHouseholdError}
-        error={householdError}
-        data={householdTableData}
-        columns={householdColumns}
-      />
-
-      <Space h="xl" />
-
-      <IngredientReadView
-        title="Geographic Associations"
-        onCreate={handleNavigateToCreate}
-        isLoading={isGeographicLoading}
-        isError={isGeographicError}
-        error={geographicError}
-        data={geographicTableData}
-        columns={geographicColumns}
-      />
-    </Stack>
-=======
     <IngredientReadView
       ingredient="population"
       title="Your populations"
@@ -271,6 +251,5 @@
       isSelected={isSelected}
       onSelectionChange={handleSelectionChange}
     />
->>>>>>> c6e8c863
   );
 }